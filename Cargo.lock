# This file is automatically @generated by Cargo.
# It is not intended for manual editing.
version = 3

[[package]]
name = "adler"
version = "1.0.2"
source = "registry+https://github.com/rust-lang/crates.io-index"
checksum = "f26201604c87b1e01bd3d98f8d5d9a8fcbb815e8cedb41ffccbeb4bf593a35fe"

[[package]]
name = "adler32"
version = "1.2.0"
source = "registry+https://github.com/rust-lang/crates.io-index"
checksum = "aae1277d39aeec15cb388266ecc24b11c80469deae6067e17a1a7aa9e5c1f234"

[[package]]
name = "atty"
version = "0.2.14"
source = "registry+https://github.com/rust-lang/crates.io-index"
checksum = "d9b39be18770d11421cdb1b9947a45dd3f37e93092cbf377614828a319d5fee8"
dependencies = [
 "hermit-abi",
 "libc",
 "winapi",
]

[[package]]
name = "autocfg"
version = "1.1.0"
source = "registry+https://github.com/rust-lang/crates.io-index"
checksum = "d468802bab17cbc0cc575e9b053f41e72aa36bfa6b7f55e3529ffa43161b97fa"

[[package]]
name = "base64"
version = "0.13.0"
source = "registry+https://github.com/rust-lang/crates.io-index"
checksum = "904dfeac50f3cdaba28fc6f57fdcddb75f49ed61346676a78c4ffe55877802fd"

[[package]]
name = "bit_field"
version = "0.10.1"
source = "registry+https://github.com/rust-lang/crates.io-index"
checksum = "dcb6dd1c2376d2e096796e234a70e17e94cc2d5d54ff8ce42b28cef1d0d359a4"

[[package]]
name = "bitflags"
version = "1.3.2"
source = "registry+https://github.com/rust-lang/crates.io-index"
checksum = "bef38d45163c2f1dde094a7dfd33ccf595c92905c8f8f4fdc18d06fb1037718a"

[[package]]
name = "block-buffer"
version = "0.9.0"
source = "registry+https://github.com/rust-lang/crates.io-index"
checksum = "4152116fd6e9dadb291ae18fc1ec3575ed6d84c29642d97890f4b4a3417297e4"
dependencies = [
 "generic-array",
]

[[package]]
name = "bumpalo"
version = "3.11.0"
source = "registry+https://github.com/rust-lang/crates.io-index"
checksum = "c1ad822118d20d2c234f427000d5acc36eabe1e29a348c89b63dd60b13f28e5d"

[[package]]
name = "bytemuck"
version = "1.12.1"
source = "registry+https://github.com/rust-lang/crates.io-index"
checksum = "2f5715e491b5a1598fc2bef5a606847b5dc1d48ea625bd3c02c00de8285591da"

[[package]]
name = "byteorder"
version = "1.4.3"
source = "registry+https://github.com/rust-lang/crates.io-index"
checksum = "14c189c53d098945499cdfa7ecc63567cf3886b3332b312a5b4585d8d3a6a610"

[[package]]
name = "bzip2"
version = "0.4.3"
source = "registry+https://github.com/rust-lang/crates.io-index"
checksum = "6afcd980b5f3a45017c57e57a2fcccbb351cc43a356ce117ef760ef8052b89b0"
dependencies = [
 "bzip2-sys",
 "libc",
]

[[package]]
name = "bzip2-sys"
version = "0.1.11+1.0.8"
source = "registry+https://github.com/rust-lang/crates.io-index"
checksum = "736a955f3fa7875102d57c82b8cac37ec45224a07fd32d58f9f7a186b6cd4cdc"
dependencies = [
 "cc",
 "libc",
 "pkg-config",
]

[[package]]
name = "cc"
version = "1.0.73"
source = "registry+https://github.com/rust-lang/crates.io-index"
checksum = "2fff2a6927b3bb87f9595d67196a70493f627687a71d87a0d692242c33f58c11"
dependencies = [
 "jobserver",
]

[[package]]
name = "cfg-if"
version = "1.0.0"
source = "registry+https://github.com/rust-lang/crates.io-index"
checksum = "baf1de4339761588bc0619e3cbc0120ee582ebb74b53b4efbf79117bd2da40fd"

[[package]]
name = "clap"
version = "3.2.16"
source = "registry+https://github.com/rust-lang/crates.io-index"
checksum = "a3dbbb6653e7c55cc8595ad3e1f7be8f32aba4eb7ff7f0fd1163d4f3d137c0a9"
dependencies = [
 "atty",
 "bitflags",
 "clap_derive",
 "clap_lex",
 "indexmap",
 "once_cell",
 "strsim",
 "termcolor",
 "textwrap",
]

[[package]]
name = "clap_derive"
version = "3.2.15"
source = "registry+https://github.com/rust-lang/crates.io-index"
checksum = "9ba52acd3b0a5c33aeada5cdaa3267cdc7c594a98731d4268cdc1532f4264cb4"
dependencies = [
 "heck",
 "proc-macro-error",
 "proc-macro2",
 "quote",
 "syn",
]

[[package]]
name = "clap_lex"
version = "0.2.4"
source = "registry+https://github.com/rust-lang/crates.io-index"
checksum = "2850f2f5a82cbf437dd5af4d49848fbdfc27c157c3d010345776f952765261c5"
dependencies = [
 "os_str_bytes",
]

[[package]]
name = "clipboard-win"
version = "4.4.2"
source = "registry+https://github.com/rust-lang/crates.io-index"
checksum = "c4ab1b92798304eedc095b53942963240037c0516452cb11aeba709d420b2219"
dependencies = [
 "error-code",
 "str-buf",
 "winapi",
]

[[package]]
name = "color_quant"
version = "1.1.0"
source = "registry+https://github.com/rust-lang/crates.io-index"
checksum = "3d7b894f5411737b7867f4827955924d7c254fc9f4d91a6aad6b097804b1018b"

[[package]]
name = "colored"
version = "2.0.0"
source = "registry+https://github.com/rust-lang/crates.io-index"
checksum = "b3616f750b84d8f0de8a58bda93e08e2a81ad3f523089b05f1dffecab48c6cbd"
dependencies = [
 "atty",
 "lazy_static",
 "winapi",
]

[[package]]
name = "cpufeatures"
version = "0.2.4"
source = "registry+https://github.com/rust-lang/crates.io-index"
checksum = "dc948ebb96241bb40ab73effeb80d9f93afaad49359d159a5e61be51619fe813"
dependencies = [
 "libc",
]

[[package]]
name = "crc32fast"
version = "1.3.2"
source = "registry+https://github.com/rust-lang/crates.io-index"
checksum = "b540bd8bc810d3885c6ea91e2018302f68baba2129ab3e88f32389ee9370880d"
dependencies = [
 "cfg-if",
]

[[package]]
name = "crossbeam-channel"
version = "0.5.6"
source = "registry+https://github.com/rust-lang/crates.io-index"
checksum = "c2dd04ddaf88237dc3b8d8f9a3c1004b506b54b3313403944054d23c0870c521"
dependencies = [
 "cfg-if",
 "crossbeam-utils",
]

[[package]]
name = "crossbeam-deque"
version = "0.8.2"
source = "registry+https://github.com/rust-lang/crates.io-index"
checksum = "715e8152b692bba2d374b53d4875445368fdf21a94751410af607a5ac677d1fc"
dependencies = [
 "cfg-if",
 "crossbeam-epoch",
 "crossbeam-utils",
]

[[package]]
name = "crossbeam-epoch"
version = "0.9.10"
source = "registry+https://github.com/rust-lang/crates.io-index"
checksum = "045ebe27666471bb549370b4b0b3e51b07f56325befa4284db65fc89c02511b1"
dependencies = [
 "autocfg",
 "cfg-if",
 "crossbeam-utils",
 "memoffset",
 "once_cell",
 "scopeguard",
]

[[package]]
name = "crossbeam-utils"
version = "0.8.11"
source = "registry+https://github.com/rust-lang/crates.io-index"
checksum = "51887d4adc7b564537b15adcfb307936f8075dfcd5f00dde9a9f1d29383682bc"
dependencies = [
 "cfg-if",
 "once_cell",
]

[[package]]
name = "deflate"
version = "1.0.0"
source = "registry+https://github.com/rust-lang/crates.io-index"
checksum = "c86f7e25f518f4b81808a2cf1c50996a61f5c2eb394b2393bd87f2a4780a432f"
dependencies = [
 "adler32",
]

[[package]]
name = "digest"
version = "0.9.0"
source = "registry+https://github.com/rust-lang/crates.io-index"
checksum = "d3dd60d1080a57a05ab032377049e0591415d2b31afd7028356dbf3cc6dcb066"
dependencies = [
 "generic-array",
]

[[package]]
name = "directories"
version = "4.0.1"
source = "registry+https://github.com/rust-lang/crates.io-index"
checksum = "f51c5d4ddabd36886dd3e1438cb358cdcb0d7c499cb99cb4ac2e38e18b5cb210"
dependencies = [
 "dirs-sys",
]

[[package]]
name = "dirs"
version = "4.0.0"
source = "registry+https://github.com/rust-lang/crates.io-index"
checksum = "ca3aa72a6f96ea37bbc5aa912f6788242832f75369bdfdadcb0e38423f100059"
dependencies = [
 "dirs-sys",
]

[[package]]
name = "dirs-next"
version = "2.0.0"
source = "registry+https://github.com/rust-lang/crates.io-index"
checksum = "b98cf8ebf19c3d1b223e151f99a4f9f0690dca41414773390fc824184ac833e1"
dependencies = [
 "cfg-if",
 "dirs-sys-next",
]

[[package]]
name = "dirs-sys"
version = "0.3.7"
source = "registry+https://github.com/rust-lang/crates.io-index"
checksum = "1b1d1d91c932ef41c0f2663aa8b0ca0342d444d842c06914aa0a7e352d0bada6"
dependencies = [
 "libc",
 "redox_users",
 "winapi",
]

[[package]]
name = "dirs-sys-next"
version = "0.1.2"
source = "registry+https://github.com/rust-lang/crates.io-index"
checksum = "4ebda144c4fe02d1f7ea1a7d9641b6fc6b580adcfa024ae48797ecdeb6825b4d"
dependencies = [
 "libc",
 "redox_users",
 "winapi",
]

[[package]]
name = "either"
version = "1.8.0"
source = "registry+https://github.com/rust-lang/crates.io-index"
checksum = "90e5c1c8368803113bf0c9584fc495a58b86dc8a29edbf8fe877d21d9507e797"

[[package]]
name = "endian-type"
version = "0.1.2"
source = "registry+https://github.com/rust-lang/crates.io-index"
checksum = "c34f04666d835ff5d62e058c3995147c06f42fe86ff053337632bca83e42702d"

[[package]]
name = "errno"
version = "0.2.8"
source = "registry+https://github.com/rust-lang/crates.io-index"
checksum = "f639046355ee4f37944e44f60642c6f3a7efa3cf6b78c78a0d989a8ce6c396a1"
dependencies = [
 "errno-dragonfly",
 "libc",
 "winapi",
]

[[package]]
name = "errno-dragonfly"
version = "0.1.2"
source = "registry+https://github.com/rust-lang/crates.io-index"
checksum = "aa68f1b12764fab894d2755d2518754e71b4fd80ecfb822714a1206c2aab39bf"
dependencies = [
 "cc",
 "libc",
]

[[package]]
name = "error-code"
version = "2.3.1"
source = "registry+https://github.com/rust-lang/crates.io-index"
checksum = "64f18991e7bf11e7ffee451b5318b5c1a73c52d0d0ada6e5a3017c8c1ced6a21"
dependencies = [
 "libc",
 "str-buf",
]

[[package]]
name = "exr"
version = "1.5.0"
source = "registry+https://github.com/rust-lang/crates.io-index"
checksum = "78c26a90d9dd411a3d119d6f55752fb4c134ca243250c32fb9cab7b2561638d2"
dependencies = [
 "bit_field",
 "flume",
 "half",
 "lebe",
 "miniz_oxide",
 "smallvec",
 "threadpool",
]

[[package]]
name = "fd-lock"
version = "3.0.6"
source = "registry+https://github.com/rust-lang/crates.io-index"
checksum = "e11dcc7e4d79a8c89b9ab4c6f5c30b1fc4a83c420792da3542fd31179ed5f517"
dependencies = [
 "cfg-if",
 "rustix",
 "windows-sys",
]

[[package]]
name = "flate2"
version = "1.0.24"
source = "registry+https://github.com/rust-lang/crates.io-index"
checksum = "f82b0f4c27ad9f8bfd1f3208d882da2b09c301bc1c828fd3a00d0216d2fbbff6"
dependencies = [
 "crc32fast",
 "miniz_oxide",
]

[[package]]
name = "flume"
version = "0.10.14"
source = "registry+https://github.com/rust-lang/crates.io-index"
checksum = "1657b4441c3403d9f7b3409e47575237dac27b1b5726df654a6ecbf92f0f7577"
dependencies = [
 "futures-core",
 "futures-sink",
 "nanorand",
 "pin-project",
 "spin",
]

[[package]]
name = "form_urlencoded"
version = "1.0.1"
source = "registry+https://github.com/rust-lang/crates.io-index"
checksum = "5fc25a87fa4fd2094bffb06925852034d90a17f0d1e05197d4956d3555752191"
dependencies = [
 "matches",
 "percent-encoding",
]

[[package]]
name = "futures-core"
version = "0.3.24"
source = "registry+https://github.com/rust-lang/crates.io-index"
checksum = "4e5aa3de05362c3fb88de6531e6296e85cde7739cccad4b9dfeeb7f6ebce56bf"

[[package]]
name = "futures-sink"
version = "0.3.24"
source = "registry+https://github.com/rust-lang/crates.io-index"
checksum = "21b20ba5a92e727ba30e72834706623d94ac93a725410b6a6b6fbc1b07f7ba56"

[[package]]
name = "generic-array"
version = "0.14.6"
source = "registry+https://github.com/rust-lang/crates.io-index"
checksum = "bff49e947297f3312447abdca79f45f4738097cc82b06e72054d2223f601f1b9"
dependencies = [
 "typenum",
 "version_check",
]

[[package]]
name = "geode-cli"
version = "0.3.0"
dependencies = [
 "clap",
 "colored",
 "directories",
 "dirs",
 "git2",
 "glob",
 "image",
 "path-absolutize",
 "plist",
 "rustyline",
 "serde",
 "serde_json",
 "sha256",
<<<<<<< HEAD
 "texture_packer",
 "walkdir",
=======
 "winres",
>>>>>>> 1cfd4aa8
 "zip",
]

[[package]]
name = "getrandom"
version = "0.2.7"
source = "registry+https://github.com/rust-lang/crates.io-index"
checksum = "4eb1a864a501629691edf6c15a593b7a51eebaa1e8468e9ddc623de7c9b58ec6"
dependencies = [
 "cfg-if",
 "js-sys",
 "libc",
 "wasi 0.11.0+wasi-snapshot-preview1",
 "wasm-bindgen",
]

[[package]]
name = "gif"
version = "0.11.4"
source = "registry+https://github.com/rust-lang/crates.io-index"
checksum = "3edd93c6756b4dfaf2709eafcc345ba2636565295c198a9cfbf75fa5e3e00b06"
dependencies = [
 "color_quant",
 "weezl",
]

[[package]]
name = "git2"
version = "0.13.25"
source = "registry+https://github.com/rust-lang/crates.io-index"
checksum = "f29229cc1b24c0e6062f6e742aa3e256492a5323365e5ed3413599f8a5eff7d6"
dependencies = [
 "bitflags",
 "libc",
 "libgit2-sys",
 "log",
 "openssl-probe",
 "openssl-sys",
 "url",
]

[[package]]
name = "glob"
version = "0.3.0"
source = "registry+https://github.com/rust-lang/crates.io-index"
checksum = "9b919933a397b79c37e33b77bb2aa3dc8eb6e165ad809e58ff75bc7db2e34574"

[[package]]
name = "half"
version = "1.8.2"
source = "registry+https://github.com/rust-lang/crates.io-index"
checksum = "eabb4a44450da02c90444cf74558da904edde8fb4e9035a9a6a4e15445af0bd7"

[[package]]
name = "hashbrown"
version = "0.12.3"
source = "registry+https://github.com/rust-lang/crates.io-index"
checksum = "8a9ee70c43aaf417c914396645a0fa852624801b24ebb7ae78fe8272889ac888"

[[package]]
name = "heck"
version = "0.4.0"
source = "registry+https://github.com/rust-lang/crates.io-index"
checksum = "2540771e65fc8cb83cd6e8a237f70c319bd5c29f78ed1084ba5d50eeac86f7f9"

[[package]]
name = "hermit-abi"
version = "0.1.19"
source = "registry+https://github.com/rust-lang/crates.io-index"
checksum = "62b467343b94ba476dcb2500d242dadbb39557df889310ac77c5d99100aaac33"
dependencies = [
 "libc",
]

[[package]]
name = "hex"
version = "0.4.3"
source = "registry+https://github.com/rust-lang/crates.io-index"
checksum = "7f24254aa9a54b5c858eaee2f5bccdb46aaf0e486a595ed5fd8f86ba55232a70"

[[package]]
name = "idna"
version = "0.2.3"
source = "registry+https://github.com/rust-lang/crates.io-index"
checksum = "418a0a6fab821475f634efe3ccc45c013f742efe03d853e8d3355d5cb850ecf8"
dependencies = [
 "matches",
 "unicode-bidi",
 "unicode-normalization",
]

[[package]]
name = "image"
version = "0.24.3"
source = "registry+https://github.com/rust-lang/crates.io-index"
checksum = "7e30ca2ecf7666107ff827a8e481de6a132a9b687ed3bb20bb1c144a36c00964"
dependencies = [
 "bytemuck",
 "byteorder",
 "color_quant",
 "exr",
 "gif",
 "jpeg-decoder",
 "num-rational",
 "num-traits",
 "png",
 "scoped_threadpool",
 "tiff",
]

[[package]]
name = "indexmap"
version = "1.9.1"
source = "registry+https://github.com/rust-lang/crates.io-index"
checksum = "10a35a97730320ffe8e2d410b5d3b69279b98d2c14bdb8b70ea89ecf7888d41e"
dependencies = [
 "autocfg",
 "hashbrown",
]

[[package]]
name = "io-lifetimes"
version = "0.7.2"
source = "registry+https://github.com/rust-lang/crates.io-index"
checksum = "24c3f4eff5495aee4c0399d7b6a0dc2b6e81be84242ffbfcf253ebacccc1d0cb"

[[package]]
name = "itoa"
version = "1.0.3"
source = "registry+https://github.com/rust-lang/crates.io-index"
checksum = "6c8af84674fe1f223a982c933a0ee1086ac4d4052aa0fb8060c12c6ad838e754"

[[package]]
name = "jobserver"
version = "0.1.24"
source = "registry+https://github.com/rust-lang/crates.io-index"
checksum = "af25a77299a7f711a01975c35a6a424eb6862092cc2d6c72c4ed6cbc56dfc1fa"
dependencies = [
 "libc",
]

[[package]]
name = "jpeg-decoder"
version = "0.2.6"
source = "registry+https://github.com/rust-lang/crates.io-index"
checksum = "9478aa10f73e7528198d75109c8be5cd7d15fb530238040148d5f9a22d4c5b3b"
dependencies = [
 "rayon",
]

[[package]]
name = "js-sys"
version = "0.3.59"
source = "registry+https://github.com/rust-lang/crates.io-index"
checksum = "258451ab10b34f8af53416d1fdab72c22e805f0c92a1136d59470ec0b11138b2"
dependencies = [
 "wasm-bindgen",
]

[[package]]
name = "lazy_static"
version = "1.4.0"
source = "registry+https://github.com/rust-lang/crates.io-index"
checksum = "e2abad23fbc42b3700f2f279844dc832adb2b2eb069b2df918f455c4e18cc646"

[[package]]
name = "lebe"
version = "0.5.2"
source = "registry+https://github.com/rust-lang/crates.io-index"
checksum = "03087c2bad5e1034e8cace5926dec053fb3790248370865f5117a7d0213354c8"

[[package]]
name = "libc"
version = "0.2.126"
source = "registry+https://github.com/rust-lang/crates.io-index"
checksum = "349d5a591cd28b49e1d1037471617a32ddcda5731b99419008085f72d5a53836"

[[package]]
name = "libgit2-sys"
version = "0.12.26+1.3.0"
source = "registry+https://github.com/rust-lang/crates.io-index"
checksum = "19e1c899248e606fbfe68dcb31d8b0176ebab833b103824af31bddf4b7457494"
dependencies = [
 "cc",
 "libc",
 "libssh2-sys",
 "libz-sys",
 "openssl-sys",
 "pkg-config",
]

[[package]]
name = "libssh2-sys"
version = "0.2.23"
source = "registry+https://github.com/rust-lang/crates.io-index"
checksum = "b094a36eb4b8b8c8a7b4b8ae43b2944502be3e59cd87687595cf6b0a71b3f4ca"
dependencies = [
 "cc",
 "libc",
 "libz-sys",
 "openssl-sys",
 "pkg-config",
 "vcpkg",
]

[[package]]
name = "libz-sys"
version = "1.1.8"
source = "registry+https://github.com/rust-lang/crates.io-index"
checksum = "9702761c3935f8cc2f101793272e202c72b99da8f4224a19ddcf1279a6450bbf"
dependencies = [
 "cc",
 "libc",
 "pkg-config",
 "vcpkg",
]

[[package]]
name = "line-wrap"
version = "0.1.1"
source = "registry+https://github.com/rust-lang/crates.io-index"
checksum = "f30344350a2a51da54c1d53be93fade8a237e545dbcc4bdbe635413f2117cab9"
dependencies = [
 "safemem",
]

[[package]]
name = "linux-raw-sys"
version = "0.0.46"
source = "registry+https://github.com/rust-lang/crates.io-index"
checksum = "d4d2456c373231a208ad294c33dc5bff30051eafd954cd4caae83a712b12854d"

[[package]]
name = "lock_api"
version = "0.4.8"
source = "registry+https://github.com/rust-lang/crates.io-index"
checksum = "9f80bf5aacaf25cbfc8210d1cfb718f2bf3b11c4c54e5afe36c236853a8ec390"
dependencies = [
 "autocfg",
 "scopeguard",
]

[[package]]
name = "log"
version = "0.4.17"
source = "registry+https://github.com/rust-lang/crates.io-index"
checksum = "abb12e687cfb44aa40f41fc3978ef76448f9b6038cad6aef4259d3c095a2382e"
dependencies = [
 "cfg-if",
]

[[package]]
name = "matches"
version = "0.1.9"
source = "registry+https://github.com/rust-lang/crates.io-index"
checksum = "a3e378b66a060d48947b590737b30a1be76706c8dd7b8ba0f2fe3989c68a853f"

[[package]]
name = "memchr"
version = "2.5.0"
source = "registry+https://github.com/rust-lang/crates.io-index"
checksum = "2dffe52ecf27772e601905b7522cb4ef790d2cc203488bbd0e2fe85fcb74566d"

[[package]]
name = "memoffset"
version = "0.6.5"
source = "registry+https://github.com/rust-lang/crates.io-index"
checksum = "5aa361d4faea93603064a027415f07bd8e1d5c88c9fbf68bf56a285428fd79ce"
dependencies = [
 "autocfg",
]

[[package]]
name = "miniz_oxide"
version = "0.5.3"
source = "registry+https://github.com/rust-lang/crates.io-index"
checksum = "6f5c75688da582b8ffc1f1799e9db273f32133c49e048f614d22ec3256773ccc"
dependencies = [
 "adler",
]

[[package]]
name = "nanorand"
version = "0.7.0"
source = "registry+https://github.com/rust-lang/crates.io-index"
checksum = "6a51313c5820b0b02bd422f4b44776fbf47961755c74ce64afc73bfad10226c3"
dependencies = [
 "getrandom",
]

[[package]]
name = "nibble_vec"
version = "0.1.0"
source = "registry+https://github.com/rust-lang/crates.io-index"
checksum = "77a5d83df9f36fe23f0c3648c6bbb8b0298bb5f1939c8f2704431371f4b84d43"
dependencies = [
 "smallvec",
]

[[package]]
name = "nix"
version = "0.23.1"
source = "registry+https://github.com/rust-lang/crates.io-index"
checksum = "9f866317acbd3a240710c63f065ffb1e4fd466259045ccb504130b7f668f35c6"
dependencies = [
 "bitflags",
 "cc",
 "cfg-if",
 "libc",
 "memoffset",
]

[[package]]
name = "num-integer"
version = "0.1.45"
source = "registry+https://github.com/rust-lang/crates.io-index"
checksum = "225d3389fb3509a24c93f5c29eb6bde2586b98d9f016636dff58d7c6f7569cd9"
dependencies = [
 "autocfg",
 "num-traits",
]

[[package]]
name = "num-rational"
version = "0.4.1"
source = "registry+https://github.com/rust-lang/crates.io-index"
checksum = "0638a1c9d0a3c0914158145bc76cff373a75a627e6ecbfb71cbe6f453a5a19b0"
dependencies = [
 "autocfg",
 "num-integer",
 "num-traits",
]

[[package]]
name = "num-traits"
version = "0.2.15"
source = "registry+https://github.com/rust-lang/crates.io-index"
checksum = "578ede34cf02f8924ab9447f50c28075b4d3e5b269972345e7e0372b38c6cdcd"
dependencies = [
 "autocfg",
]

[[package]]
name = "num_cpus"
version = "1.13.1"
source = "registry+https://github.com/rust-lang/crates.io-index"
checksum = "19e64526ebdee182341572e50e9ad03965aa510cd94427a4549448f285e957a1"
dependencies = [
 "hermit-abi",
 "libc",
]

[[package]]
name = "num_threads"
version = "0.1.6"
source = "registry+https://github.com/rust-lang/crates.io-index"
checksum = "2819ce041d2ee131036f4fc9d6ae7ae125a3a40e97ba64d04fe799ad9dabbb44"
dependencies = [
 "libc",
]

[[package]]
name = "once_cell"
version = "1.13.0"
source = "registry+https://github.com/rust-lang/crates.io-index"
checksum = "18a6dbe30758c9f83eb00cbea4ac95966305f5a7772f3f42ebfc7fc7eddbd8e1"

[[package]]
name = "opaque-debug"
version = "0.3.0"
source = "registry+https://github.com/rust-lang/crates.io-index"
checksum = "624a8340c38c1b80fd549087862da4ba43e08858af025b236e509b6649fc13d5"

[[package]]
name = "openssl-probe"
version = "0.1.5"
source = "registry+https://github.com/rust-lang/crates.io-index"
checksum = "ff011a302c396a5197692431fc1948019154afc178baf7d8e37367442a4601cf"

[[package]]
name = "openssl-sys"
version = "0.9.75"
source = "registry+https://github.com/rust-lang/crates.io-index"
checksum = "e5f9bd0c2710541a3cda73d6f9ac4f1b240de4ae261065d309dbe73d9dceb42f"
dependencies = [
 "autocfg",
 "cc",
 "libc",
 "pkg-config",
 "vcpkg",
]

[[package]]
name = "os_str_bytes"
version = "6.2.0"
source = "registry+https://github.com/rust-lang/crates.io-index"
checksum = "648001efe5d5c0102d8cea768e348da85d90af8ba91f0bea908f157951493cd4"

[[package]]
name = "path-absolutize"
version = "3.0.13"
source = "registry+https://github.com/rust-lang/crates.io-index"
checksum = "d3de4b40bd9736640f14c438304c09538159802388febb02c8abaae0846c1f13"
dependencies = [
 "path-dedot",
]

[[package]]
name = "path-dedot"
version = "3.0.17"
source = "registry+https://github.com/rust-lang/crates.io-index"
checksum = "d611d5291372b3738a34ebf0d1f849e58b1dcc1101032f76a346eaa1f8ddbb5b"
dependencies = [
 "once_cell",
]

[[package]]
name = "percent-encoding"
version = "2.1.0"
source = "registry+https://github.com/rust-lang/crates.io-index"
checksum = "d4fd5641d01c8f18a23da7b6fe29298ff4b55afcccdf78973b24cf3175fee32e"

[[package]]
name = "pin-project"
version = "1.0.12"
source = "registry+https://github.com/rust-lang/crates.io-index"
checksum = "ad29a609b6bcd67fee905812e544992d216af9d755757c05ed2d0e15a74c6ecc"
dependencies = [
 "pin-project-internal",
]

[[package]]
name = "pin-project-internal"
version = "1.0.12"
source = "registry+https://github.com/rust-lang/crates.io-index"
checksum = "069bdb1e05adc7a8990dce9cc75370895fbe4e3d58b9b73bf1aee56359344a55"
dependencies = [
 "proc-macro2",
 "quote",
 "syn",
]

[[package]]
name = "pkg-config"
version = "0.3.25"
source = "registry+https://github.com/rust-lang/crates.io-index"
checksum = "1df8c4ec4b0627e53bdf214615ad287367e482558cf84b109250b37464dc03ae"

[[package]]
name = "plist"
version = "1.3.1"
source = "registry+https://github.com/rust-lang/crates.io-index"
checksum = "bd39bc6cdc9355ad1dc5eeedefee696bb35c34caf21768741e81826c0bbd7225"
dependencies = [
 "base64",
 "indexmap",
 "line-wrap",
 "serde",
 "time 0.3.14",
 "xml-rs",
]

[[package]]
name = "png"
version = "0.17.5"
source = "registry+https://github.com/rust-lang/crates.io-index"
checksum = "dc38c0ad57efb786dd57b9864e5b18bae478c00c824dc55a38bbc9da95dde3ba"
dependencies = [
 "bitflags",
 "crc32fast",
 "deflate",
 "miniz_oxide",
]

[[package]]
name = "proc-macro-error"
version = "1.0.4"
source = "registry+https://github.com/rust-lang/crates.io-index"
checksum = "da25490ff9892aab3fcf7c36f08cfb902dd3e71ca0f9f9517bea02a73a5ce38c"
dependencies = [
 "proc-macro-error-attr",
 "proc-macro2",
 "quote",
 "syn",
 "version_check",
]

[[package]]
name = "proc-macro-error-attr"
version = "1.0.4"
source = "registry+https://github.com/rust-lang/crates.io-index"
checksum = "a1be40180e52ecc98ad80b184934baf3d0d29f979574e439af5a55274b35f869"
dependencies = [
 "proc-macro2",
 "quote",
 "version_check",
]

[[package]]
name = "proc-macro2"
version = "1.0.42"
source = "registry+https://github.com/rust-lang/crates.io-index"
checksum = "c278e965f1d8cf32d6e0e96de3d3e79712178ae67986d9cf9151f51e95aac89b"
dependencies = [
 "unicode-ident",
]

[[package]]
name = "quote"
version = "1.0.20"
source = "registry+https://github.com/rust-lang/crates.io-index"
checksum = "3bcdf212e9776fbcb2d23ab029360416bb1706b1aea2d1a5ba002727cbcab804"
dependencies = [
 "proc-macro2",
]

[[package]]
name = "radix_trie"
version = "0.2.1"
source = "registry+https://github.com/rust-lang/crates.io-index"
checksum = "c069c179fcdc6a2fe24d8d18305cf085fdbd4f922c041943e203685d6a1c58fd"
dependencies = [
 "endian-type",
 "nibble_vec",
]

[[package]]
name = "rayon"
version = "1.5.3"
source = "registry+https://github.com/rust-lang/crates.io-index"
checksum = "bd99e5772ead8baa5215278c9b15bf92087709e9c1b2d1f97cdb5a183c933a7d"
dependencies = [
 "autocfg",
 "crossbeam-deque",
 "either",
 "rayon-core",
]

[[package]]
name = "rayon-core"
version = "1.9.3"
source = "registry+https://github.com/rust-lang/crates.io-index"
checksum = "258bcdb5ac6dad48491bb2992db6b7cf74878b0384908af124823d118c99683f"
dependencies = [
 "crossbeam-channel",
 "crossbeam-deque",
 "crossbeam-utils",
 "num_cpus",
]

[[package]]
name = "redox_syscall"
version = "0.2.16"
source = "registry+https://github.com/rust-lang/crates.io-index"
checksum = "fb5a58c1855b4b6819d59012155603f0b22ad30cad752600aadfcb695265519a"
dependencies = [
 "bitflags",
]

[[package]]
name = "redox_users"
version = "0.4.3"
source = "registry+https://github.com/rust-lang/crates.io-index"
checksum = "b033d837a7cf162d7993aded9304e30a83213c648b6e389db233191f891e5c2b"
dependencies = [
 "getrandom",
 "redox_syscall",
 "thiserror",
]

[[package]]
name = "rustix"
version = "0.35.7"
source = "registry+https://github.com/rust-lang/crates.io-index"
checksum = "d51cc38aa10f6bbb377ed28197aa052aa4e2b762c22be9d3153d01822587e787"
dependencies = [
 "bitflags",
 "errno",
 "io-lifetimes",
 "libc",
 "linux-raw-sys",
 "windows-sys",
]

[[package]]
name = "rustyline"
version = "9.1.2"
source = "registry+https://github.com/rust-lang/crates.io-index"
checksum = "db7826789c0e25614b03e5a54a0717a86f9ff6e6e5247f92b369472869320039"
dependencies = [
 "bitflags",
 "cfg-if",
 "clipboard-win",
 "dirs-next",
 "fd-lock",
 "libc",
 "log",
 "memchr",
 "nix",
 "radix_trie",
 "scopeguard",
 "smallvec",
 "unicode-segmentation",
 "unicode-width",
 "utf8parse",
 "winapi",
]

[[package]]
name = "ryu"
version = "1.0.11"
source = "registry+https://github.com/rust-lang/crates.io-index"
checksum = "4501abdff3ae82a1c1b477a17252eb69cee9e66eb915c1abaa4f44d873df9f09"

[[package]]
name = "safemem"
version = "0.3.3"
source = "registry+https://github.com/rust-lang/crates.io-index"
checksum = "ef703b7cb59335eae2eb93ceb664c0eb7ea6bf567079d843e09420219668e072"

[[package]]
name = "same-file"
version = "1.0.6"
source = "registry+https://github.com/rust-lang/crates.io-index"
checksum = "93fc1dc3aaa9bfed95e02e6eadabb4baf7e3078b0bd1b4d7b6b0b68378900502"
dependencies = [
 "winapi-util",
]

[[package]]
name = "scoped_threadpool"
version = "0.1.9"
source = "registry+https://github.com/rust-lang/crates.io-index"
checksum = "1d51f5df5af43ab3f1360b429fa5e0152ac5ce8c0bd6485cae490332e96846a8"

[[package]]
name = "scopeguard"
version = "1.1.0"
source = "registry+https://github.com/rust-lang/crates.io-index"
checksum = "d29ab0c6d3fc0ee92fe66e2d99f700eab17a8d57d1c1d3b748380fb20baa78cd"

[[package]]
name = "serde"
version = "1.0.143"
source = "registry+https://github.com/rust-lang/crates.io-index"
checksum = "53e8e5d5b70924f74ff5c6d64d9a5acd91422117c60f48c4e07855238a254553"
dependencies = [
 "serde_derive",
]

[[package]]
name = "serde_derive"
version = "1.0.143"
source = "registry+https://github.com/rust-lang/crates.io-index"
checksum = "d3d8e8de557aee63c26b85b947f5e59b690d0454c753f3adeb5cd7835ab88391"
dependencies = [
 "proc-macro2",
 "quote",
 "syn",
]

[[package]]
name = "serde_json"
version = "1.0.83"
source = "registry+https://github.com/rust-lang/crates.io-index"
checksum = "38dd04e3c8279e75b31ef29dbdceebfe5ad89f4d0937213c53f7d49d01b3d5a7"
dependencies = [
 "indexmap",
 "itoa",
 "ryu",
 "serde",
]

[[package]]
name = "sha2"
version = "0.9.9"
source = "registry+https://github.com/rust-lang/crates.io-index"
checksum = "4d58a1e1bf39749807d89cf2d98ac2dfa0ff1cb3faa38fbb64dd88ac8013d800"
dependencies = [
 "block-buffer",
 "cfg-if",
 "cpufeatures",
 "digest",
 "opaque-debug",
]

[[package]]
name = "sha256"
version = "1.0.3"
source = "registry+https://github.com/rust-lang/crates.io-index"
checksum = "4e84a7f596c081d359de5e06a83877138bc3c4483591e1af1916e1472e6e146e"
dependencies = [
 "hex",
 "sha2",
]

[[package]]
name = "smallvec"
version = "1.9.0"
source = "registry+https://github.com/rust-lang/crates.io-index"
checksum = "2fd0db749597d91ff862fd1d55ea87f7855a744a8425a64695b6fca237d1dad1"

[[package]]
name = "spin"
version = "0.9.4"
source = "registry+https://github.com/rust-lang/crates.io-index"
checksum = "7f6002a767bff9e83f8eeecf883ecb8011875a21ae8da43bffb817a57e78cc09"
dependencies = [
 "lock_api",
]

[[package]]
name = "str-buf"
version = "1.0.6"
source = "registry+https://github.com/rust-lang/crates.io-index"
checksum = "9e08d8363704e6c71fc928674353e6b7c23dcea9d82d7012c8faf2a3a025f8d0"

[[package]]
name = "strsim"
version = "0.10.0"
source = "registry+https://github.com/rust-lang/crates.io-index"
checksum = "73473c0e59e6d5812c5dfe2a064a6444949f089e20eec9a2e5506596494e4623"

[[package]]
name = "syn"
version = "1.0.98"
source = "registry+https://github.com/rust-lang/crates.io-index"
checksum = "c50aef8a904de4c23c788f104b7dddc7d6f79c647c7c8ce4cc8f73eb0ca773dd"
dependencies = [
 "proc-macro2",
 "quote",
 "unicode-ident",
]

[[package]]
name = "termcolor"
version = "1.1.3"
source = "registry+https://github.com/rust-lang/crates.io-index"
checksum = "bab24d30b911b2376f3a13cc2cd443142f0c81dda04c118693e35b3835757755"
dependencies = [
 "winapi-util",
]

[[package]]
name = "texture_packer"
version = "0.24.0"
source = "registry+https://github.com/rust-lang/crates.io-index"
checksum = "6c0c9aca09dbcbe40a6c50e95422cef6f3d5b4907d47defe271eb7faf5e1151c"
dependencies = [
 "image",
]

[[package]]
name = "textwrap"
version = "0.15.0"
source = "registry+https://github.com/rust-lang/crates.io-index"
checksum = "b1141d4d61095b28419e22cb0bbf02755f5e54e0526f97f1e3d1d160e60885fb"

[[package]]
name = "thiserror"
version = "1.0.32"
source = "registry+https://github.com/rust-lang/crates.io-index"
checksum = "f5f6586b7f764adc0231f4c79be7b920e766bb2f3e51b3661cdb263828f19994"
dependencies = [
 "thiserror-impl",
]

[[package]]
name = "thiserror-impl"
version = "1.0.32"
source = "registry+https://github.com/rust-lang/crates.io-index"
checksum = "12bafc5b54507e0149cdf1b145a5d80ab80a90bcd9275df43d4fff68460f6c21"
dependencies = [
 "proc-macro2",
 "quote",
 "syn",
]

[[package]]
name = "threadpool"
version = "1.8.1"
source = "registry+https://github.com/rust-lang/crates.io-index"
checksum = "d050e60b33d41c19108b32cea32164033a9013fe3b46cbd4457559bfbf77afaa"
dependencies = [
 "num_cpus",
]

[[package]]
name = "tiff"
version = "0.7.3"
source = "registry+https://github.com/rust-lang/crates.io-index"
checksum = "7259662e32d1e219321eb309d5f9d898b779769d81b76e762c07c8e5d38fcb65"
dependencies = [
 "flate2",
 "jpeg-decoder",
 "weezl",
]

[[package]]
name = "time"
version = "0.1.44"
source = "registry+https://github.com/rust-lang/crates.io-index"
checksum = "6db9e6914ab8b1ae1c260a4ae7a49b6c5611b40328a735b21862567685e73255"
dependencies = [
 "libc",
 "wasi 0.10.0+wasi-snapshot-preview1",
 "winapi",
]

[[package]]
name = "time"
version = "0.3.14"
source = "registry+https://github.com/rust-lang/crates.io-index"
checksum = "3c3f9a28b618c3a6b9251b6908e9c99e04b9e5c02e6581ccbb67d59c34ef7f9b"
dependencies = [
 "itoa",
 "libc",
 "num_threads",
]

[[package]]
name = "tinyvec"
version = "1.6.0"
source = "registry+https://github.com/rust-lang/crates.io-index"
checksum = "87cc5ceb3875bb20c2890005a4e226a4651264a5c75edb2421b52861a0a0cb50"
dependencies = [
 "tinyvec_macros",
]

[[package]]
name = "tinyvec_macros"
version = "0.1.0"
source = "registry+https://github.com/rust-lang/crates.io-index"
checksum = "cda74da7e1a664f795bb1f8a87ec406fb89a02522cf6e50620d016add6dbbf5c"

[[package]]
name = "toml"
version = "0.5.9"
source = "registry+https://github.com/rust-lang/crates.io-index"
checksum = "8d82e1a7758622a465f8cee077614c73484dac5b836c02ff6a40d5d1010324d7"
dependencies = [
 "serde",
]

[[package]]
name = "typenum"
version = "1.15.0"
source = "registry+https://github.com/rust-lang/crates.io-index"
checksum = "dcf81ac59edc17cc8697ff311e8f5ef2d99fcbd9817b34cec66f90b6c3dfd987"

[[package]]
name = "unicode-bidi"
version = "0.3.8"
source = "registry+https://github.com/rust-lang/crates.io-index"
checksum = "099b7128301d285f79ddd55b9a83d5e6b9e97c92e0ea0daebee7263e932de992"

[[package]]
name = "unicode-ident"
version = "1.0.2"
source = "registry+https://github.com/rust-lang/crates.io-index"
checksum = "15c61ba63f9235225a22310255a29b806b907c9b8c964bcbd0a2c70f3f2deea7"

[[package]]
name = "unicode-normalization"
version = "0.1.21"
source = "registry+https://github.com/rust-lang/crates.io-index"
checksum = "854cbdc4f7bc6ae19c820d44abdc3277ac3e1b2b93db20a636825d9322fb60e6"
dependencies = [
 "tinyvec",
]

[[package]]
name = "unicode-segmentation"
version = "1.9.0"
source = "registry+https://github.com/rust-lang/crates.io-index"
checksum = "7e8820f5d777f6224dc4be3632222971ac30164d4a258d595640799554ebfd99"

[[package]]
name = "unicode-width"
version = "0.1.9"
source = "registry+https://github.com/rust-lang/crates.io-index"
checksum = "3ed742d4ea2bd1176e236172c8429aaf54486e7ac098db29ffe6529e0ce50973"

[[package]]
name = "url"
version = "2.2.2"
source = "registry+https://github.com/rust-lang/crates.io-index"
checksum = "a507c383b2d33b5fc35d1861e77e6b383d158b2da5e14fe51b83dfedf6fd578c"
dependencies = [
 "form_urlencoded",
 "idna",
 "matches",
 "percent-encoding",
]

[[package]]
name = "utf8parse"
version = "0.2.0"
source = "registry+https://github.com/rust-lang/crates.io-index"
checksum = "936e4b492acfd135421d8dca4b1aa80a7bfc26e702ef3af710e0752684df5372"

[[package]]
name = "vcpkg"
version = "0.2.15"
source = "registry+https://github.com/rust-lang/crates.io-index"
checksum = "accd4ea62f7bb7a82fe23066fb0957d48ef677f6eeb8215f372f52e48bb32426"

[[package]]
name = "version_check"
version = "0.9.4"
source = "registry+https://github.com/rust-lang/crates.io-index"
checksum = "49874b5167b65d7193b8aba1567f5c7d93d001cafc34600cee003eda787e483f"

[[package]]
name = "walkdir"
version = "2.3.2"
source = "registry+https://github.com/rust-lang/crates.io-index"
checksum = "808cf2735cd4b6866113f648b791c6adc5714537bc222d9347bb203386ffda56"
dependencies = [
 "same-file",
 "winapi",
 "winapi-util",
]

[[package]]
name = "wasi"
version = "0.10.0+wasi-snapshot-preview1"
source = "registry+https://github.com/rust-lang/crates.io-index"
checksum = "1a143597ca7c7793eff794def352d41792a93c481eb1042423ff7ff72ba2c31f"

[[package]]
name = "wasi"
version = "0.11.0+wasi-snapshot-preview1"
source = "registry+https://github.com/rust-lang/crates.io-index"
checksum = "9c8d87e72b64a3b4db28d11ce29237c246188f4f51057d65a7eab63b7987e423"

[[package]]
name = "wasm-bindgen"
version = "0.2.82"
source = "registry+https://github.com/rust-lang/crates.io-index"
checksum = "fc7652e3f6c4706c8d9cd54832c4a4ccb9b5336e2c3bd154d5cccfbf1c1f5f7d"
dependencies = [
 "cfg-if",
 "wasm-bindgen-macro",
]

[[package]]
name = "wasm-bindgen-backend"
version = "0.2.82"
source = "registry+https://github.com/rust-lang/crates.io-index"
checksum = "662cd44805586bd52971b9586b1df85cdbbd9112e4ef4d8f41559c334dc6ac3f"
dependencies = [
 "bumpalo",
 "log",
 "once_cell",
 "proc-macro2",
 "quote",
 "syn",
 "wasm-bindgen-shared",
]

[[package]]
name = "wasm-bindgen-macro"
version = "0.2.82"
source = "registry+https://github.com/rust-lang/crates.io-index"
checksum = "b260f13d3012071dfb1512849c033b1925038373aea48ced3012c09df952c602"
dependencies = [
 "quote",
 "wasm-bindgen-macro-support",
]

[[package]]
name = "wasm-bindgen-macro-support"
version = "0.2.82"
source = "registry+https://github.com/rust-lang/crates.io-index"
checksum = "5be8e654bdd9b79216c2929ab90721aa82faf65c48cdf08bdc4e7f51357b80da"
dependencies = [
 "proc-macro2",
 "quote",
 "syn",
 "wasm-bindgen-backend",
 "wasm-bindgen-shared",
]

[[package]]
name = "wasm-bindgen-shared"
version = "0.2.82"
source = "registry+https://github.com/rust-lang/crates.io-index"
checksum = "6598dd0bd3c7d51095ff6531a5b23e02acdc81804e30d8f07afb77b7215a140a"

[[package]]
name = "weezl"
version = "0.1.7"
source = "registry+https://github.com/rust-lang/crates.io-index"
checksum = "9193164d4de03a926d909d3bc7c30543cecb35400c02114792c2cae20d5e2dbb"

[[package]]
name = "winapi"
version = "0.3.9"
source = "registry+https://github.com/rust-lang/crates.io-index"
checksum = "5c839a674fcd7a98952e593242ea400abe93992746761e38641405d28b00f419"
dependencies = [
 "winapi-i686-pc-windows-gnu",
 "winapi-x86_64-pc-windows-gnu",
]

[[package]]
name = "winapi-i686-pc-windows-gnu"
version = "0.4.0"
source = "registry+https://github.com/rust-lang/crates.io-index"
checksum = "ac3b87c63620426dd9b991e5ce0329eff545bccbbb34f3be09ff6fb6ab51b7b6"

[[package]]
name = "winapi-util"
version = "0.1.5"
source = "registry+https://github.com/rust-lang/crates.io-index"
checksum = "70ec6ce85bb158151cae5e5c87f95a8e97d2c0c4b001223f33a334e3ce5de178"
dependencies = [
 "winapi",
]

[[package]]
name = "winapi-x86_64-pc-windows-gnu"
version = "0.4.0"
source = "registry+https://github.com/rust-lang/crates.io-index"
checksum = "712e227841d057c1ee1cd2fb22fa7e5a5461ae8e48fa2ca79ec42cfc1931183f"

[[package]]
name = "windows-sys"
version = "0.36.1"
source = "registry+https://github.com/rust-lang/crates.io-index"
checksum = "ea04155a16a59f9eab786fe12a4a450e75cdb175f9e0d80da1e17db09f55b8d2"
dependencies = [
 "windows_aarch64_msvc",
 "windows_i686_gnu",
 "windows_i686_msvc",
 "windows_x86_64_gnu",
 "windows_x86_64_msvc",
]

[[package]]
name = "windows_aarch64_msvc"
version = "0.36.1"
source = "registry+https://github.com/rust-lang/crates.io-index"
checksum = "9bb8c3fd39ade2d67e9874ac4f3db21f0d710bee00fe7cab16949ec184eeaa47"

[[package]]
name = "windows_i686_gnu"
version = "0.36.1"
source = "registry+https://github.com/rust-lang/crates.io-index"
checksum = "180e6ccf01daf4c426b846dfc66db1fc518f074baa793aa7d9b9aaeffad6a3b6"

[[package]]
name = "windows_i686_msvc"
version = "0.36.1"
source = "registry+https://github.com/rust-lang/crates.io-index"
checksum = "e2e7917148b2812d1eeafaeb22a97e4813dfa60a3f8f78ebe204bcc88f12f024"

[[package]]
name = "windows_x86_64_gnu"
version = "0.36.1"
source = "registry+https://github.com/rust-lang/crates.io-index"
checksum = "4dcd171b8776c41b97521e5da127a2d86ad280114807d0b2ab1e462bc764d9e1"

[[package]]
name = "windows_x86_64_msvc"
version = "0.36.1"
source = "registry+https://github.com/rust-lang/crates.io-index"
checksum = "c811ca4a8c853ef420abd8592ba53ddbbac90410fab6903b3e79972a631f7680"

[[package]]
<<<<<<< HEAD
name = "xml-rs"
version = "0.8.4"
source = "registry+https://github.com/rust-lang/crates.io-index"
checksum = "d2d7d3948613f75c98fd9328cfdcc45acc4d360655289d0a7d4ec931392200a3"
=======
name = "winres"
version = "0.1.12"
source = "registry+https://github.com/rust-lang/crates.io-index"
checksum = "b68db261ef59e9e52806f688020631e987592bd83619edccda9c47d42cde4f6c"
dependencies = [
 "toml",
]
>>>>>>> 1cfd4aa8

[[package]]
name = "zip"
version = "0.5.13"
source = "registry+https://github.com/rust-lang/crates.io-index"
checksum = "93ab48844d61251bb3835145c521d88aa4031d7139e8485990f60ca911fa0815"
dependencies = [
 "byteorder",
 "bzip2",
 "crc32fast",
 "flate2",
 "thiserror",
 "time 0.1.44",
]<|MERGE_RESOLUTION|>--- conflicted
+++ resolved
@@ -261,15 +261,6 @@
 ]
 
 [[package]]
-name = "directories"
-version = "4.0.1"
-source = "registry+https://github.com/rust-lang/crates.io-index"
-checksum = "f51c5d4ddabd36886dd3e1438cb358cdcb0d7c499cb99cb4ac2e38e18b5cb210"
-dependencies = [
- "dirs-sys",
-]
-
-[[package]]
 name = "dirs"
 version = "4.0.0"
 source = "registry+https://github.com/rust-lang/crates.io-index"
@@ -440,7 +431,6 @@
 dependencies = [
  "clap",
  "colored",
- "directories",
  "dirs",
  "git2",
  "glob",
@@ -451,12 +441,9 @@
  "serde",
  "serde_json",
  "sha256",
-<<<<<<< HEAD
  "texture_packer",
  "walkdir",
-=======
  "winres",
->>>>>>> 1cfd4aa8
  "zip",
 ]
 
@@ -1528,20 +1515,19 @@
 checksum = "c811ca4a8c853ef420abd8592ba53ddbbac90410fab6903b3e79972a631f7680"
 
 [[package]]
-<<<<<<< HEAD
+name = "winres"
+version = "0.1.12"
+source = "registry+https://github.com/rust-lang/crates.io-index"
+checksum = "b68db261ef59e9e52806f688020631e987592bd83619edccda9c47d42cde4f6c"
+dependencies = [
+ "toml",
+]
+
+[[package]]
 name = "xml-rs"
 version = "0.8.4"
 source = "registry+https://github.com/rust-lang/crates.io-index"
 checksum = "d2d7d3948613f75c98fd9328cfdcc45acc4d360655289d0a7d4ec931392200a3"
-=======
-name = "winres"
-version = "0.1.12"
-source = "registry+https://github.com/rust-lang/crates.io-index"
-checksum = "b68db261ef59e9e52806f688020631e987592bd83619edccda9c47d42cde4f6c"
-dependencies = [
- "toml",
-]
->>>>>>> 1cfd4aa8
 
 [[package]]
 name = "zip"
